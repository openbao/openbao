--- conflicted
+++ resolved
@@ -21,13 +21,8 @@
 | [OSPS-DO-01.01](#osps-do-01-01) | ✅ |
 | [OSPS-DO-02.01](#osps-do-02-01) | |
 | [OSPS-GV-02.01](#osps-gv-02-01) | |
-<<<<<<< HEAD
-| [OSPS-GV-03.01](#osps-gv-03-01) | |
+| [OSPS-GV-03.01](#osps-gv-03-01) | ✅ |
 | [OSPS-LE-02.01](#osps-le-02-01) | ✅ |
-=======
-| [OSPS-GV-03.01](#osps-gv-03-01) | ✅ |
-| [OSPS-LE-02.01](#osps-le-02-01) | |
->>>>>>> 88cad364
 | [OSPS-LE-02.02](#osps-le-02-02) | |
 | [OSPS-LE-03.01](#osps-le-03-01) | |
 | [OSPS-LE-03.02](#osps-le-03-02) | |
