--- conflicted
+++ resolved
@@ -108,16 +108,11 @@
 		}
 	}
 
-<<<<<<< HEAD
-	err = b.putZeroAddressRoles(ctx, req.Storage, roles)
-	if err != nil {
-=======
 	if err := b.putZeroAddressRoles(ctx, req.Storage, roles); err != nil {
 		return nil, err
 	}
 
 	if err := logical.EndTxStorage(ctx, req); err != nil {
->>>>>>> feb41efe
 		return nil, err
 	}
 
