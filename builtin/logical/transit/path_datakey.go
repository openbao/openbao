--- conflicted
+++ resolved
@@ -125,27 +125,7 @@
 		return nil, err
 	}
 
-<<<<<<< HEAD
-	ciphertext, err := p.EncryptWithFactory(ver, context, nonce, base64.StdEncoding.EncodeToString(newKey), nil)
-=======
-	var managedKeyFactory ManagedKeyFactory
-	if p.Type == keysutil.KeyType_MANAGED_KEY {
-		managedKeySystemView, ok := b.System().(logical.ManagedKeySystemView)
-		if !ok {
-			return nil, errors.New("unsupported system view")
-		}
-
-		managedKeyFactory = ManagedKeyFactory{
-			managedKeyParams: keysutil.ManagedKeyParameters{
-				ManagedKeySystemView: managedKeySystemView,
-				BackendUUID:          b.backendUUID,
-				Context:              ctx,
-			},
-		}
-	}
-
-	ciphertext, err := p.EncryptWithFactory(ver, context, nil, base64.StdEncoding.EncodeToString(newKey), nil, managedKeyFactory)
->>>>>>> e048b913
+	ciphertext, err := p.EncryptWithFactory(ver, context, nil, base64.StdEncoding.EncodeToString(newKey), nil)
 	if err != nil {
 		switch err.(type) {
 		case errutil.UserError:
