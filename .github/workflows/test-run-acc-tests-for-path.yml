name: test-run-go-tests-for-path

on:
  workflow_call:
    inputs:
      name:
        description: 'The name to use that will appear in the output log file artifact'
        required: true
        type: string
      path:
        description: 'The path to the test without the precedeing "./" or following "/..." e.g. go test -v ./$path/...'
        required: true
        type: string
    # We will need to add the capacity for receiving passed secrets once we get to the tests that require API credentials

env:
  VAULT_ACC: 1

jobs:
  go-test:
    runs-on: ubuntu-latest
    steps:
      - uses: actions/checkout@692973e3d937129bcbf40652eb9f2f61becf3332 # v4.1.7
        with: 
          persist-credentials: false
      - uses: ./.github/actions/set-up-go
<<<<<<< HEAD
      - name: Run go test
        env:
          INPUTS_NAME: ${{ inputs.name }}
          INPUTS_PATH: ${{ inputs.path }}
        run: go test -v ./$INPUTS_PATH/... 2>&1 | tee $INPUTS_NAME.txt
      - uses: actions/upload-artifact@65c4c4a1ddee5b72f698fdd19549f0f0fb45cf08 # v4.6.0
=======
      - run: go test -v ./${{ inputs.path }}/... 2>&1 | tee ${{ inputs.name }}.txt
      - uses: actions/upload-artifact@4cec3d8aa04e39d1a68397de0c4cd6fb9dce8ec1 # v4.6.1
>>>>>>> 2662b59a
        with:
          name: ${{ inputs.name }}-output
          path: ${{ inputs.name }}.txt
          retention-days: 2<|MERGE_RESOLUTION|>--- conflicted
+++ resolved
@@ -24,17 +24,12 @@
         with: 
           persist-credentials: false
       - uses: ./.github/actions/set-up-go
-<<<<<<< HEAD
       - name: Run go test
         env:
           INPUTS_NAME: ${{ inputs.name }}
           INPUTS_PATH: ${{ inputs.path }}
         run: go test -v ./$INPUTS_PATH/... 2>&1 | tee $INPUTS_NAME.txt
-      - uses: actions/upload-artifact@65c4c4a1ddee5b72f698fdd19549f0f0fb45cf08 # v4.6.0
-=======
-      - run: go test -v ./${{ inputs.path }}/... 2>&1 | tee ${{ inputs.name }}.txt
       - uses: actions/upload-artifact@4cec3d8aa04e39d1a68397de0c4cd6fb9dce8ec1 # v4.6.1
->>>>>>> 2662b59a
         with:
           name: ${{ inputs.name }}-output
           path: ${{ inputs.name }}.txt
