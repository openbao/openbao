--- conflicted
+++ resolved
@@ -314,51 +314,30 @@
 // Note that you cannot change the Seal config of a namespace with this function;
 // only add a seal config to a net-new namespace.
 func (ns *NamespaceStore) SetNamespace(ctx context.Context, entry *namespace.Namespace, sealConfig *SealConfig) ([][]byte, error) {
-	defer metrics.MeasureSince([]string{"namespace", "set_namespace"}, time.Now())
-
-<<<<<<< HEAD
-	unlock, err := ns.lockWithInvalidation(ctx, true)
-	if err != nil {
-		return nil, err
-	}
-
-	// Track whether the lock was already released by setNamespaceLocked
-	lockReleased := false
-	defer func() {
-		if !lockReleased {
-			unlock()
-		}
-	}()
-
-	new, err := ns.setNamespaceLocked(ctx, entry)
-	if err != nil {
-		ns.logger.Error("set namespace failed", "error", err)
-		return nil, err
-	}
-
-	// If a new namespace was created, the lock was already released by
-	// setNamespaceLocked before initializeNamespace was called
-	if new {
-		lockReleased = true
-		if sealConfig != nil {
-			if err = ns.core.sealManager.SetSeal(ctx, sealConfig, entry, true); err != nil {
-				return nil, err
-			}
-			return ns.core.sealManager.InitializeBarrier(ctx, entry)
-		}
-		// initializeNamespace has already been called in setNamespaceLocked
-		// after the lock was released.
-		return nil, nil
-	}
-
-	return nil, nil
-=======
-	if _, err := ns.lockWithInvalidation(ctx, true); err != nil {
-		return nil, err
-	}
-
-	return ns.setNamespaceLocked(ctx, entry, sealConfig)
->>>>>>> dddcd62f
+    defer metrics.MeasureSince([]string{"namespace", "set_namespace"}, time.Now())
+    unlock, err := ns.lockWithInvalidation(ctx, true)
+    if err != nil {
+        return nil, err
+    }
+
+    // Track whether the lock was already released by setNamespaceLocked
+    lockReleased := false
+    defer func() {
+        if !lockReleased {
+            unlock()
+        }
+    }()
+
+    result, err := ns.setNamespaceLocked(ctx, entry, sealConfig)
+    if err != nil {
+        ns.logger.Error("set namespace failed", "error", err)
+        return nil, err
+    }
+
+    // Lock was released by setNamespaceLocked, so mark it
+    lockReleased = true
+
+    return result, nil
 }
 
 // setNamespaceLocked must be called while holding a write lock over the
